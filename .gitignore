--- conflicted
+++ resolved
@@ -3,8 +3,3 @@
 tinytiffwriter.d
 tinytiffwriter.o
 /*.user
-<<<<<<< HEAD
-
-=======
-build
->>>>>>> a8be0048
